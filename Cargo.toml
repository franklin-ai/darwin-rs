--- conflicted
+++ resolved
@@ -19,12 +19,9 @@
 async-trait = "0.1.66"
 strum = { version = "0.24", features = ["derive"] }
 strum_macros = "0.24"
-<<<<<<< HEAD
 log = "0.4.19"
-=======
 futures = "0.3.28"
 csv-async = "1.2.6"
->>>>>>> 2d83e1ce
 
 [dev-dependencies]
 tempfile = "3.3"
